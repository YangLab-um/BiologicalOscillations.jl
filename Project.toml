--- conflicted
+++ resolved
@@ -13,13 +13,10 @@
 Plots = "91a5bcdd-55d7-5caf-9e0b-520d859cae80"
 
 [compat]
-<<<<<<< HEAD
 Catalyst = "13"
-=======
 Plots = "1"
 DifferentialEquations = "7"
 Documenter = "0.27"
->>>>>>> 2b763b09
 julia = "1"
 
 [extras]
