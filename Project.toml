--- conflicted
+++ resolved
@@ -13,9 +13,6 @@
 Plots = "91a5bcdd-55d7-5caf-9e0b-520d859cae80"
 
 [compat]
-<<<<<<< HEAD
-julia = "1.8"
-=======
 DocumenterTools = "0.1"
 Latexify = "0.15"
 ModelingToolkit = "8"
@@ -23,8 +20,7 @@
 Plots = "1"
 DifferentialEquations = "7"
 Documenter = "0.27"
-julia = "1"
->>>>>>> cb76f218
+julia = "1.8"
 
 [extras]
 Test = "8dfed614-e22c-5e08-85e1-65c5234f0b40"
