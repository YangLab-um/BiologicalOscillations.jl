--- conflicted
+++ resolved
@@ -13,12 +13,9 @@
 Plots = "91a5bcdd-55d7-5caf-9e0b-520d859cae80"
 
 [compat]
-<<<<<<< HEAD
 DocumenterTools = "0.1"
-=======
 ModelingToolkit = "8"
 Catalyst = "13"
->>>>>>> 7dac56ca
 Plots = "1"
 DifferentialEquations = "7"
 Documenter = "0.27"
