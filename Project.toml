name = "BiologicalOscillations"
uuid = "127c734c-d51c-490b-a01e-6a0ce858f88d"
authors = ["Franco Tavella"]
version = "1.0.0-DEV"

[deps]
Catalyst = "479239e8-5488-4da2-87a7-35f2df7eef83"
DifferentialEquations = "0c46a032-eb83-5123-abaf-570d42b7fbaa"
Documenter = "e30172f5-a6a5-5a46-863b-614d45cd2de4"
DocumenterTools = "35a29f4d-8980-5a13-9543-d66fff28ecb8"
Latexify = "23fbe1c1-3f47-55db-b15f-69d7ec21a316"
ModelingToolkit = "961ee093-0014-501f-94e3-6117800e7a78"
Plots = "91a5bcdd-55d7-5caf-9e0b-520d859cae80"

[compat]
<<<<<<< HEAD
DifferentialEquations = "7"
=======
Documenter = "0.27"
>>>>>>> 3141ca4e
julia = "1"

[extras]
Test = "8dfed614-e22c-5e08-85e1-65c5234f0b40"

[targets]
test = ["Test"]<|MERGE_RESOLUTION|>--- conflicted
+++ resolved
@@ -13,11 +13,8 @@
 Plots = "91a5bcdd-55d7-5caf-9e0b-520d859cae80"
 
 [compat]
-<<<<<<< HEAD
 DifferentialEquations = "7"
-=======
 Documenter = "0.27"
->>>>>>> 3141ca4e
 julia = "1"
 
 [extras]
