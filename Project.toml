--- conflicted
+++ resolved
@@ -28,11 +28,8 @@
 DifferentialEquations = "7"
 Documenter = "0.27"
 DocumenterTools = "0.1"
-<<<<<<< HEAD
 LaTeXStrings = "1"
-=======
 JLD2 = "0.4"
->>>>>>> a1c18333
 Latexify = "0.15"
 ModelingToolkit = "8"
 Plots = "1"
